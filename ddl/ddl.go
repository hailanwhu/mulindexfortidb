// Copyright 2013 The ql Authors. All rights reserved.
// Use of this source code is governed by a BSD-style
// license that can be found in the LICENSES/QL-LICENSE file.

// Copyright 2015 PingCAP, Inc.
//
// Licensed under the Apache License, Version 2.0 (the "License");
// you may not use this file except in compliance with the License.
// You may obtain a copy of the License at
//
//     http://www.apache.org/licenses/LICENSE-2.0
//
// Unless required by applicable law or agreed to in writing, software
// distributed under the License is distributed on an "AS IS" BASIS,
// See the License for the specific language governing permissions and
// limitations under the License.

package ddl

import (
	"fmt"
	"strings"
	"sync"
	"time"

	"github.com/juju/errors"
	"github.com/ngaut/log"
	"github.com/pingcap/tidb/column"
	"github.com/pingcap/tidb/context"
	"github.com/pingcap/tidb/infoschema"
	"github.com/pingcap/tidb/kv"
	"github.com/pingcap/tidb/meta"
	"github.com/pingcap/tidb/model"
	"github.com/pingcap/tidb/mysql"
	"github.com/pingcap/tidb/parser/coldef"
	"github.com/pingcap/tidb/sessionctx/variable"
	"github.com/pingcap/tidb/table"
	"github.com/pingcap/tidb/terror"
	"github.com/pingcap/tidb/util/charset"
	"github.com/twinj/uuid"
)

// Pre-defined errors.
var (
	// ErrExists returns for creating an exist schema or table.
	ErrExists = errors.Errorf("DDL:exists")
	// ErrNotExists returns for dropping a not exist schema or table.
	ErrNotExists = errors.Errorf("DDL:not exists")
)

// DDL is responsible for updating schema in data store and maintaining in-memory InfoSchema cache.
type DDL interface {
	CreateSchema(ctx context.Context, name model.CIStr) error
	DropSchema(ctx context.Context, schema model.CIStr) error
	CreateTable(ctx context.Context, ident table.Ident, cols []*coldef.ColumnDef, constrs []*coldef.TableConstraint) error
	DropTable(ctx context.Context, tableIdent table.Ident) (err error)
	CreateIndex(ctx context.Context, tableIdent table.Ident, unique bool, indexName model.CIStr, columnNames []*coldef.IndexColName) error
	DropIndex(ctx context.Context, tableIdent table.Ident, indexName model.CIStr) error
	GetInformationSchema() infoschema.InfoSchema
	AlterTable(ctx context.Context, tableIdent table.Ident, spec []*AlterSpecification) error
	// SetLease will reset the lease time for online DDL change, it is a very dangerous function and you must guarantee that
	// all servers have the same lease time.
	SetLease(lease time.Duration)
	// GetLease returns current schema lease time.
	GetLease() time.Duration
	// Stats returns the DDL statistics.
	Stats() (map[string]interface{}, error)
	// GetScope gets the status variables scope.
	GetScope(status string) variable.ScopeFlag
	// Stop stops DDL worker.
	Stop() error
	// Start starts DDL worker.
	Start() error
}

type ddl struct {
	m sync.RWMutex

	infoHandle *infoschema.Handle
	hook       Callback
	store      kv.Storage
	// schema lease seconds.
	lease     time.Duration
	uuid      string
	jobCh     chan struct{}
	jobDoneCh chan struct{}
	// reorgDoneCh is for reorganization, if the reorganization job is done,
	// we will use this channel to notify outer.
	// TODO: now we use goroutine to simulate reorganization jobs, later we may
	// use a persistent job list.
	reorgDoneCh chan error

	quitCh chan struct{}
	wait   sync.WaitGroup
}

// NewDDL creates a new DDL.
func NewDDL(store kv.Storage, infoHandle *infoschema.Handle, hook Callback, lease time.Duration) DDL {
	return newDDL(store, infoHandle, hook, lease)
}

func newDDL(store kv.Storage, infoHandle *infoschema.Handle, hook Callback, lease time.Duration) *ddl {
	if hook == nil {
		hook = &BaseCallback{}
	}

	d := &ddl{
		infoHandle: infoHandle,
		hook:       hook,
		store:      store,
		lease:      lease,
		uuid:       uuid.NewV4().String(),
		jobCh:      make(chan struct{}, 1),
		jobDoneCh:  make(chan struct{}, 1),
	}

	d.start()

	variable.RegisterStatistics(d)

	return d
}

func (d *ddl) Stop() error {
	d.m.Lock()
	defer d.m.Unlock()

	d.close()

	err := kv.RunInNewTxn(d.store, true, func(txn kv.Transaction) error {
		t := meta.NewMeta(txn)
		owner, err := t.GetDDLOwner()
		if err != nil || owner == nil {
			return errors.Trace(err)
		}

		if owner.OwnerID != d.uuid {
			return nil
		}

		// owner is mine, clean it so other servers can compete for it quickly.
		return errors.Trace(t.SetDDLOwner(&model.Owner{}))
	})
	return errors.Trace(err)
}

func (d *ddl) Start() error {
	d.m.Lock()
	defer d.m.Unlock()

	if !d.isClosed() {
		return nil
	}

	d.start()

	return nil
}

func (d *ddl) start() {
	d.quitCh = make(chan struct{})
	d.wait.Add(1)
	go d.onWorker()
	// for every start, we will send a fake job to let worker
	// check owner first and try to find whether a job exists and run.
	asyncNotify(d.jobCh)
}

func (d *ddl) close() {
	if d.isClosed() {
		return
	}

	close(d.quitCh)

	d.wait.Wait()
}

func (d *ddl) isClosed() bool {
	select {
	case <-d.quitCh:
		return true
	default:
		return false
	}
}

func (d *ddl) SetLease(lease time.Duration) {
	d.m.Lock()
	defer d.m.Unlock()

	if lease == d.lease {
		return
	}

	log.Warnf("change schema lease %s -> %s", d.lease, lease)

	if d.isClosed() {
		// if already closed, just set lease and return
		d.lease = lease
		return
	}

	// close the running worker and start again
	d.close()
	d.lease = lease
	d.start()
}

func (d *ddl) GetLease() time.Duration {
	d.m.RLock()
	lease := d.lease
	d.m.RUnlock()
	return lease
}

func (d *ddl) GetInformationSchema() infoschema.InfoSchema {
	return d.infoHandle.Get()
}

func (d *ddl) genGlobalID() (int64, error) {
	var globalID int64
	err := kv.RunInNewTxn(d.store, true, func(txn kv.Transaction) error {
		var err error
		globalID, err = meta.NewMeta(txn).GenGlobalID()
		return errors.Trace(err)
	})

	return globalID, errors.Trace(err)
}

func (d *ddl) CreateSchema(ctx context.Context, schema model.CIStr) (err error) {
	is := d.GetInformationSchema()
	_, ok := is.SchemaByName(schema)
	if ok {
		return errors.Trace(ErrExists)
	}

	schemaID, err := d.genGlobalID()
	if err != nil {
		return errors.Trace(err)
	}

	job := &model.Job{
		SchemaID: schemaID,
		Type:     model.ActionCreateSchema,
		Args:     []interface{}{schema},
	}

	err = d.startJob(ctx, job)
	err = d.hook.OnChanged(err)
	return errors.Trace(err)
}

func (d *ddl) DropSchema(ctx context.Context, schema model.CIStr) (err error) {
	is := d.GetInformationSchema()
	old, ok := is.SchemaByName(schema)
	if !ok {
		return errors.Trace(ErrNotExists)
	}

	job := &model.Job{
		SchemaID: old.ID,
		Type:     model.ActionDropSchema,
	}

	err = d.startJob(ctx, job)
	err = d.hook.OnChanged(err)
	return errors.Trace(err)
}

func getDefaultCharsetAndCollate() (string, string) {
	// TODO: TableDefaultCharset-->DatabaseDefaultCharset-->SystemDefaultCharset.
	// TODO: change TableOption parser to parse collate.
	// This is a tmp solution.
	return "utf8", "utf8_unicode_ci"
}

func setColumnFlagWithConstraint(colMap map[string]*column.Col, v *coldef.TableConstraint) {
	switch v.Tp {
	case coldef.ConstrPrimaryKey:
		for _, key := range v.Keys {
			c, ok := colMap[strings.ToLower(key.ColumnName)]
			if !ok {
				// TODO: table constraint on unknown column.
				continue
			}
			c.Flag |= mysql.PriKeyFlag
			// Primary key can not be NULL.
			c.Flag |= mysql.NotNullFlag
		}
	case coldef.ConstrUniq, coldef.ConstrUniqIndex, coldef.ConstrUniqKey:
		for i, key := range v.Keys {
			c, ok := colMap[strings.ToLower(key.ColumnName)]
			if !ok {
				// TODO: table constraint on unknown column.
				continue
			}
			if i == 0 {
				// Only the first column can be set
				// if unique index has multi columns,
				// the flag should be MultipleKeyFlag.
				// See: https://dev.mysql.com/doc/refman/5.7/en/show-columns.html
				if len(v.Keys) > 1 {
					c.Flag |= mysql.MultipleKeyFlag
				} else {
					c.Flag |= mysql.UniqueKeyFlag
				}
			}
		}
	case coldef.ConstrKey, coldef.ConstrIndex:
		for i, key := range v.Keys {
			c, ok := colMap[strings.ToLower(key.ColumnName)]
			if !ok {
				// TODO: table constraint on unknown column.
				continue
			}
			if i == 0 {
				// Only the first column can be set.
				c.Flag |= mysql.MultipleKeyFlag
			}
		}
	}
}

func (d *ddl) buildColumnsAndConstraints(colDefs []*coldef.ColumnDef, constraints []*coldef.TableConstraint) ([]*column.Col, []*coldef.TableConstraint, error) {
	var cols []*column.Col
	colMap := map[string]*column.Col{}
	for i, colDef := range colDefs {
		col, cts, err := d.buildColumnAndConstraint(i, colDef)
		if err != nil {
			return nil, nil, errors.Trace(err)
		}
		col.State = model.StatePublic
		constraints = append(constraints, cts...)
		cols = append(cols, col)
		colMap[strings.ToLower(colDef.Name)] = col
	}
	// traverse table Constraints and set col.flag
	for _, v := range constraints {
		setColumnFlagWithConstraint(colMap, v)
	}
	return cols, constraints, nil
}

func (d *ddl) buildColumnAndConstraint(offset int, colDef *coldef.ColumnDef) (*column.Col, []*coldef.TableConstraint, error) {
	// Set charset.
	if len(colDef.Tp.Charset) == 0 {
		switch colDef.Tp.Tp {
		case mysql.TypeString, mysql.TypeVarchar, mysql.TypeVarString, mysql.TypeBlob, mysql.TypeTinyBlob, mysql.TypeMediumBlob, mysql.TypeLongBlob:
			colDef.Tp.Charset, colDef.Tp.Collate = getDefaultCharsetAndCollate()
		default:
			colDef.Tp.Charset = charset.CharsetBin
			colDef.Tp.Collate = charset.CharsetBin
		}
	}

	col, cts, err := coldef.ColumnDefToCol(offset, colDef)
	if err != nil {
		return nil, nil, errors.Trace(err)
	}

	col.ID, err = d.genGlobalID()
	if err != nil {
		return nil, nil, errors.Trace(err)
	}

	return col, cts, nil
}

func checkDuplicateColumn(colDefs []*coldef.ColumnDef) error {
	colNames := map[string]bool{}
	for _, colDef := range colDefs {
		nameLower := strings.ToLower(colDef.Name)
		if colNames[nameLower] {
			return errors.Errorf("CREATE TABLE: duplicate column %s", colDef.Name)
		}
		colNames[nameLower] = true
	}
	return nil
}

func checkConstraintNames(constraints []*coldef.TableConstraint) error {
	constrNames := map[string]bool{}

	// Check not empty constraint name whether is duplicated.
	for _, constr := range constraints {
		if constr.ConstrName != "" {
			nameLower := strings.ToLower(constr.ConstrName)
			if constrNames[nameLower] {
				return errors.Errorf("CREATE TABLE: duplicate key %s", constr.ConstrName)
			}
			constrNames[nameLower] = true
		}
	}

	// Set empty constraint names.
	for _, constr := range constraints {
		if constr.ConstrName == "" && len(constr.Keys) > 0 {
			colName := constr.Keys[0].ColumnName
			constrName := colName
			i := 2
			for constrNames[strings.ToLower(constrName)] {
				// We loop forever until we find constrName that haven't been used.
				constrName = fmt.Sprintf("%s_%d", colName, i)
				i++
			}
			constr.ConstrName = constrName
			constrNames[constrName] = true
		}
	}
	return nil
}

func (d *ddl) buildTableInfo(tableName model.CIStr, cols []*column.Col, constraints []*coldef.TableConstraint) (tbInfo *model.TableInfo, err error) {
	tbInfo = &model.TableInfo{
		Name: tableName,
	}
	tbInfo.ID, err = d.genGlobalID()
	if err != nil {
		return nil, errors.Trace(err)
	}
	for _, v := range cols {
		tbInfo.Columns = append(tbInfo.Columns, &v.ColumnInfo)
	}
	for _, constr := range constraints {
		// 1. check if the column is exists
		// 2. add index
		indexColumns := make([]*model.IndexColumn, 0, len(constr.Keys))
		for _, key := range constr.Keys {
			col := column.FindCol(cols, key.ColumnName)
			if col == nil {
				return nil, errors.Errorf("No such column: %v", key)
			}
			indexColumns = append(indexColumns, &model.IndexColumn{
				Name:   model.NewCIStr(key.ColumnName),
				Offset: col.Offset,
				Length: key.Length,
			})
		}
		idxInfo := &model.IndexInfo{
			Name:    model.NewCIStr(constr.ConstrName),
			Columns: indexColumns,
			State:   model.StatePublic,
		}
		switch constr.Tp {
		case coldef.ConstrPrimaryKey:
			idxInfo.Unique = true
			idxInfo.Primary = true
			idxInfo.Name = model.NewCIStr(column.PrimaryKeyName)
		case coldef.ConstrUniq, coldef.ConstrUniqKey, coldef.ConstrUniqIndex:
			idxInfo.Unique = true
		}
		idxInfo.ID, err = d.genGlobalID()
		if err != nil {
			return nil, errors.Trace(err)
		}
		tbInfo.Indices = append(tbInfo.Indices, idxInfo)
	}
	return
}

func (d *ddl) CreateTable(ctx context.Context, ident table.Ident, colDefs []*coldef.ColumnDef, constraints []*coldef.TableConstraint) (err error) {
	is := d.GetInformationSchema()
	schema, ok := is.SchemaByName(ident.Schema)
	if !ok {
		return terror.DatabaseNotExists.Gen("database %s not exists", ident.Schema)
	}
	if is.TableExists(ident.Schema, ident.Name) {
		return errors.Trace(ErrExists)
	}
	if err = checkDuplicateColumn(colDefs); err != nil {
		return errors.Trace(err)
	}

	cols, newConstraints, err := d.buildColumnsAndConstraints(colDefs, constraints)
	if err != nil {
		return errors.Trace(err)
	}

	err = checkConstraintNames(newConstraints)
	if err != nil {
		return errors.Trace(err)
	}

	tbInfo, err := d.buildTableInfo(ident.Name, cols, newConstraints)
	if err != nil {
		return errors.Trace(err)
	}

	job := &model.Job{
		SchemaID: schema.ID,
		TableID:  tbInfo.ID,
		Type:     model.ActionCreateTable,
		Args:     []interface{}{tbInfo},
	}

	err = d.startJob(ctx, job)
	err = d.hook.OnChanged(err)
	return errors.Trace(err)
}

func (d *ddl) AlterTable(ctx context.Context, ident table.Ident, specs []*AlterSpecification) (err error) {
	// now we only allow one schema changes at the same time.
	if len(specs) != 1 {
		return errors.New("can't run multi schema changes in one DDL")
	}

	for _, spec := range specs {
		switch spec.Action {
		case AlterAddColumn:
			err = d.AddColumn(ctx, ident, spec)
		case AlterDropColumn:
			err = d.DropColumn(ctx, ident, model.NewCIStr(spec.Name))
		case AlterDropIndex:
			err = d.DropIndex(ctx, ident, model.NewCIStr(spec.Name))
		case AlterAddConstr:
			constr := spec.Constraint
			switch spec.Constraint.Tp {
			case coldef.ConstrKey, coldef.ConstrIndex:
				err = d.CreateIndex(ctx, ident, false, model.NewCIStr(constr.ConstrName), spec.Constraint.Keys)
			case coldef.ConstrUniq, coldef.ConstrUniqIndex, coldef.ConstrUniqKey:
				err = d.CreateIndex(ctx, ident, true, model.NewCIStr(constr.ConstrName), spec.Constraint.Keys)
			default:
				// nothing to do now.
			}
		default:
			// nothing to do now.
		}

		if err != nil {
			return errors.Trace(err)
		}
	}

	return nil
}

func checkColumnConstraint(constraints []*coldef.ConstraintOpt) error {
	for _, constraint := range constraints {
		switch constraint.Tp {
		case coldef.ConstrAutoIncrement, coldef.ConstrForeignKey, coldef.ConstrPrimaryKey, coldef.ConstrUniq, coldef.ConstrUniqKey:
			return errors.Errorf("unsupported add column constraint - %s", constraint)
		}
	}

	return nil
}

// AddColumn will add a new column to the table.
func (d *ddl) AddColumn(ctx context.Context, ti table.Ident, spec *AlterSpecification) error {
	// Check whether the added column constraints are supported.
	err := checkColumnConstraint(spec.Column.Constraints)
	if err != nil {
		return errors.Trace(err)
	}

	is := d.infoHandle.Get()
	schema, ok := is.SchemaByName(ti.Schema)
	if !ok {
		return errors.Trace(terror.DatabaseNotExists)
	}

	t, err := is.TableByName(ti.Schema, ti.Name)
	if err != nil {
		return errors.Trace(ErrNotExists)
	}

	// Check whether added column has existed.
	colName := spec.Column.Name
	col := column.FindCol(t.Cols(), colName)
	if col != nil {
		return errors.Errorf("column %s already exists", colName)
	}

	// ingore table constraints now, maybe return error later
	// we use length(t.Cols()) as the default offset first, later we will change the
	// column's offset later.
	col, _, err = d.buildColumnAndConstraint(len(t.Cols()), spec.Column)
	if err != nil {
		return errors.Trace(err)
	}

	job := &model.Job{
		SchemaID: schema.ID,
		TableID:  t.Meta().ID,
		Type:     model.ActionAddColumn,
		Args:     []interface{}{&col.ColumnInfo, spec.Position, 0},
	}

	err = d.startJob(ctx, job)
	err = d.hook.OnChanged(err)
	return errors.Trace(err)
}

// DropColumn will drop a column from the table, now we don't support drop the column with index covered.
func (d *ddl) DropColumn(ctx context.Context, ti table.Ident, colName model.CIStr) error {
	is := d.infoHandle.Get()
	schema, ok := is.SchemaByName(ti.Schema)
	if !ok {
		return errors.Trace(terror.DatabaseNotExists)
	}

	t, err := is.TableByName(ti.Schema, ti.Name)
	if err != nil {
		return errors.Trace(ErrNotExists)
	}

	// Check whether dropped column has existed.
	col := column.FindCol(t.Cols(), colName.L)
	if col == nil {
		return errors.Errorf("column %s doesn’t exist", colName.L)
	}

	job := &model.Job{
		SchemaID: schema.ID,
		TableID:  t.Meta().ID,
		Type:     model.ActionDropColumn,
		Args:     []interface{}{colName},
	}

	err = d.startJob(ctx, job)
	err = d.hook.OnChanged(err)
	return errors.Trace(err)
}

// DropTable will proceed even if some table in the list does not exists.
func (d *ddl) DropTable(ctx context.Context, ti table.Ident) (err error) {
	is := d.GetInformationSchema()
	schema, ok := is.SchemaByName(ti.Schema)
	if !ok {
		return terror.DatabaseNotExists.Gen("database %s not exists", ti.Schema)
	}

	tb, err := is.TableByName(ti.Schema, ti.Name)
	if err != nil {
		return errors.Trace(ErrNotExists)
	}

	job := &model.Job{
		SchemaID: schema.ID,
		TableID:  tb.Meta().ID,
		Type:     model.ActionDropTable,
	}

	err = d.startJob(ctx, job)
	err = d.hook.OnChanged(err)
	return errors.Trace(err)
}

func (d *ddl) CreateIndex(ctx context.Context, ti table.Ident, unique bool, indexName model.CIStr, idxColNames []*coldef.IndexColName) error {
	is := d.infoHandle.Get()
	schema, ok := is.SchemaByName(ti.Schema)
	if !ok {
		return terror.DatabaseNotExists.Gen("database %s not exists", ti.Schema)
	}

	t, err := is.TableByName(ti.Schema, ti.Name)
	if err != nil {
		return errors.Trace(ErrNotExists)
	}

	job := &model.Job{
		SchemaID: schema.ID,
		TableID:  t.Meta().ID,
		Type:     model.ActionAddIndex,
		Args:     []interface{}{unique, indexName, idxColNames},
	}

	err = d.startJob(ctx, job)
	err = d.hook.OnChanged(err)
	return errors.Trace(err)
}

func (d *ddl) DropIndex(ctx context.Context, ti table.Ident, indexName model.CIStr) error {
	is := d.infoHandle.Get()
	schema, ok := is.SchemaByName(ti.Schema)
	if !ok {
		return errors.Trace(terror.DatabaseNotExists)
	}

	t, err := is.TableByName(ti.Schema, ti.Name)
	if err != nil {
		return errors.Trace(ErrNotExists)
	}

	job := &model.Job{
		SchemaID: schema.ID,
		TableID:  t.Meta().ID,
		Type:     model.ActionDropIndex,
		Args:     []interface{}{indexName},
	}

	err = d.startJob(ctx, job)
	err = d.hook.OnChanged(err)
	return errors.Trace(err)
}

<<<<<<< HEAD
func (d *ddl) buildIndex(ctx context.Context, t table.Table, idxInfo *model.IndexInfo, unique bool) error {
	firstKey := t.FirstKey()
	prefix := t.KeyPrefix()

	txn, err := ctx.GetTxn(false)
	if err != nil {
		return errors.Trace(err)
	}
	it, err := txn.Seek([]byte(firstKey))
	if err != nil {
		return errors.Trace(err)
	}
	defer it.Close()
	for it.Valid() && strings.HasPrefix(it.Key(), prefix) {
		var err error
		handle, err := util.DecodeHandleFromRowKey(it.Key())
		log.Info("building index...", handle)
		if err != nil {
			return errors.Trace(err)
		}
		// TODO: v is timestamp ?
		// fetch datas
		cols := t.Cols()
		var vals []interface{}
		for _, v := range idxInfo.Columns {
			var (
				data []byte
				val  interface{}
			)
			col := cols[v.Offset]
			k := t.RecordKey(handle, col)
			data, err = txn.Get([]byte(k))
			if err != nil {
				return errors.Trace(err)
			}
			val, err = t.DecodeValue(data, col)
			if err != nil {
				return errors.Trace(err)
			}
			vals = append(vals, val)
		}
		// build index
		kvX := kv.NewKVIndex(t.IndexPrefix(), idxInfo.Name.L, idxInfo.ID, unique)
		err = kvX.Create(txn, vals, handle)
		if err != nil {
			return errors.Trace(err)
		}

		rk := []byte(t.RecordKey(handle, nil))
		err = kv.NextUntil(it, util.RowKeyPrefixFilter(rk))
		if err != nil {
			return errors.Trace(err)
=======
// findCol finds column in cols by name.
func findCol(cols []*model.ColumnInfo, name string) *model.ColumnInfo {
	name = strings.ToLower(name)
	for _, col := range cols {
		if col.Name.L == name {
			return col
>>>>>>> 58b04969
		}
	}

	return nil
}<|MERGE_RESOLUTION|>--- conflicted
+++ resolved
@@ -696,67 +696,12 @@
 	return errors.Trace(err)
 }
 
-<<<<<<< HEAD
-func (d *ddl) buildIndex(ctx context.Context, t table.Table, idxInfo *model.IndexInfo, unique bool) error {
-	firstKey := t.FirstKey()
-	prefix := t.KeyPrefix()
-
-	txn, err := ctx.GetTxn(false)
-	if err != nil {
-		return errors.Trace(err)
-	}
-	it, err := txn.Seek([]byte(firstKey))
-	if err != nil {
-		return errors.Trace(err)
-	}
-	defer it.Close()
-	for it.Valid() && strings.HasPrefix(it.Key(), prefix) {
-		var err error
-		handle, err := util.DecodeHandleFromRowKey(it.Key())
-		log.Info("building index...", handle)
-		if err != nil {
-			return errors.Trace(err)
-		}
-		// TODO: v is timestamp ?
-		// fetch datas
-		cols := t.Cols()
-		var vals []interface{}
-		for _, v := range idxInfo.Columns {
-			var (
-				data []byte
-				val  interface{}
-			)
-			col := cols[v.Offset]
-			k := t.RecordKey(handle, col)
-			data, err = txn.Get([]byte(k))
-			if err != nil {
-				return errors.Trace(err)
-			}
-			val, err = t.DecodeValue(data, col)
-			if err != nil {
-				return errors.Trace(err)
-			}
-			vals = append(vals, val)
-		}
-		// build index
-		kvX := kv.NewKVIndex(t.IndexPrefix(), idxInfo.Name.L, idxInfo.ID, unique)
-		err = kvX.Create(txn, vals, handle)
-		if err != nil {
-			return errors.Trace(err)
-		}
-
-		rk := []byte(t.RecordKey(handle, nil))
-		err = kv.NextUntil(it, util.RowKeyPrefixFilter(rk))
-		if err != nil {
-			return errors.Trace(err)
-=======
 // findCol finds column in cols by name.
 func findCol(cols []*model.ColumnInfo, name string) *model.ColumnInfo {
 	name = strings.ToLower(name)
 	for _, col := range cols {
 		if col.Name.L == name {
 			return col
->>>>>>> 58b04969
 		}
 	}
 
